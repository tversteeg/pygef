--- conflicted
+++ resolved
@@ -139,15 +139,9 @@
         return robertson.classify(self.df, self.zid, water_level_NAP, new, self.net_surface_area_quotient_of_the_cone_tip,
                                   self.pre_excavated_depth, p_a=p_a)
 
-<<<<<<< HEAD
-    def classify_been_jeffrey(self, water_level_NAP, area_quotient_cone_tip=None, pre_excavated_depth=None):
-        return been_jeffrey.classify(self.df, self.zid, water_level_NAP, area_quotient_cone_tip=area_quotient_cone_tip,
-                                     pre_excavated_depth=pre_excavated_depth)
-=======
     def classify_been_jeffrey(self, water_level_NAP):
         return been_jeffrey.classify(self.df, self.zid, water_level_NAP, self.net_surface_area_quotient_of_the_cone_tip,
                                      self.pre_excavated_depth)
->>>>>>> 31cde8a6
 
     def __str__(self):
         return self.df.__str__()
