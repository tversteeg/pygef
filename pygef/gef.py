--- conflicted
+++ resolved
@@ -146,7 +146,6 @@
 
         self.__dict__.update(parsed.__dict__)
 
-<<<<<<< HEAD
     def plot(self, classification=None, water_level_NAP=None, min_thickness=None, p_a=0.1, new=True, show=False,
                  figsize=(12, 30), df_group=None, do_grouping=False):
         if self.type == "cpt":
@@ -158,40 +157,14 @@
                     df_group = self.group_classification(min_thickness, classification, water_level_NAP, new, p_a)
             return plot.plot_cpt(df, df_group, classification, show=show, figsize=figsize)
 
-=======
-    def plot(self, classification=None, water_level_NAP=None, water_level_wrt_depth=None, min_thickness=None, p_a=0.1, new=True, show=False,
-                 figsize=(12, 30), df_group=None, do_grouping=True):
-        if self.type == "cpt":
-            return self.plot_cpt(classification=classification, water_level_NAP=water_level_NAP,
-                                 water_level_wrt_depth=water_level_wrt_depth, min_thickness=min_thickness, p_a=p_a,
-                                 new=new, show=show, figsize=figsize, df_group=df_group, do_grouping=do_grouping)
->>>>>>> f6d8ef40
         elif self.type == "bore":
             return plot.plot_bore(self.df, figsize=figsize, show=show)
         else:
             raise ValueError("The selected gef file is not a cpt nor a borehole. "
                              "Check the REPORTCODE or the PROCEDURECODE.")
 
-<<<<<<< HEAD
     def classify_robertson(self, water_level_NAP, new=True, p_a=0.1):  # True to use the new robertson
         return robertson.classify(self.df, dict(water_level=water_level_NAP, zid=self.zid), new=new,
-=======
-    def plot_cpt(self, classification=None, water_level_NAP=None, water_level_wrt_depth=None,
-                 min_thickness=None, p_a=0.1, new=True, show=False,
-                 figsize=None, df_group=None, do_grouping=True):
-
-        df = (self.df if classification is None
-              else self.classify_soil(classification, water_level_NAP=water_level_NAP,
-                                      water_level_wrt_depth=water_level_wrt_depth, p_a=p_a, new=new))
-        if df_group is None and do_grouping is True:
-            df_group = self.group_classification(min_thickness, classification, water_level_NAP=water_level_NAP,
-                                                 water_level_wrt_depth=water_level_wrt_depth, new=new, p_a=p_a)
-        return plot.plot_cpt(df, df_group, classification, show=show, figsize=figsize)
-
-    def classify_robertson(self, water_level_and_zid_NAP=None, water_level_wrt_depth=None, new=True, p_a=0.1):  # True to use the new robertson
-        return robertson.classify(self.df, new=new, water_level_and_zid_NAP=water_level_and_zid_NAP,
-                                  water_level_wrt_depth=water_level_wrt_depth,
->>>>>>> f6d8ef40
                                   area_quotient_cone_tip=self.net_surface_area_quotient_of_the_cone_tip,
                                   pre_excavated_depth=self.pre_excavated_depth, p_a=p_a)
 
