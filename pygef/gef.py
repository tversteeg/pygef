--- conflicted
+++ resolved
@@ -309,28 +309,16 @@
 
         Parameters
         ----------
-<<<<<<< HEAD
         classification: str, only for cpt type, default:None
             If classification ("robertson", "been_jefferies") is specified a subplot is added with the classification for each cpt row.
         water_level_NAP: float, only for cpt type, necessary for the classification: give this or water_level_wrt_depth, default:None
-=======
-        classification: str, only for cpt type
-            If classification ("robertson", "been_jefferies") is specified a subplot is added with the classification
-            for each cpt row.
-        water_level_NAP: float, only for cpt type, necessary for the classification: give this or water_level_wrt_depth
->>>>>>> 46e2cb9c
             Water level with respect to NAP
         water_level_wrt_depth: float, only for cpt type, necessary for the classification: give this or water_level_NAP, default:None
             Water level with respect to the ground_level [0], it should be a negative value.
         min_thickness: float, only for cpt type, optional for the classification [m], default:None
             If specified together with the do_grouping set to True, a group classification is added to the plot.
-<<<<<<< HEAD
             The grouping is a simple algorithm that merge all the layers with thickness < min_thickness with the last
             above  with thickness > min_thickness.
-=======
-            The grouping is a simple algorithm that merge all the layers < min_thickness with the last above one >
-            min_thickness.
->>>>>>> 46e2cb9c
             In order to not make a big error do not use a value bigger then 0.2 m
         p_a: float, only for cpt type, optional for the classification, default: 0.1 MPa
             Atmospheric pressure.
